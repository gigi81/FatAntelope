# FatAntelope

<<<<<<< HEAD
A tool for generating an XDT transform (Micrsoft XML Document Transform) from two .config files.
Useful for creating transforms for existing production web.config or app.config files.

![FatAntelope](banner.jpg) Json.NET#
=======
A tool for generating an XDT transform (Microsoft XML Document Transform) from two .config files.
Useful for creating transforms for existing production web.config or app.config files.

![FatAntelope](banner.jpg)
>>>>>>> 135c2934

## How it works

FatAntelope parses the two config (xml) files into two trees and performs an unordered diff / comparison to identify nodes 
that have been updated, inserted or deleted. And then generates a XDT transform from the difference.

The XML diff / comparison algorithm is a C# port of the 'XDiff' algorithm described here: 
http://pages.cs.wisc.edu/~yuanwang/xdiff.html

## Download

Download the command-line tool in [releases](https://github.com/CameronWills/FatAntelope/releases)

## Usage

Following build, you can use reference the FatAntelope library directly or otherwise run the command-line tool

### Command Line Syntax

```
FatAntelope source-file target-file output-file [transformed-file]

   source-file : (input) original config file path.  E.g. the development web.config

   target-file : (input) final config file path.  E.g. the production web.config

   output-file : (output) file path to save the generated patch.  E.g. web.release.config

   transformed-file : (output, optional) file path to save the result from applying the output-file to the source-file.
```

## Example

`FatAntelope app.config prod_app.config app.release.config`

Source File (app.config):

```xml
<?xml version="1.0" encoding="utf-8"?>
<configuration>
  <startup>
    <supportedRuntime version="v4.0" sku=".NETFramework,Version=v4.5" />
  </startup>
  <connectionStrings>
    <add name="Users" connectionString="Data Source=127.0.0.1;initial catalog=UserDB;user id=myUser;password=myPassword" providerName="System.Data.EntityClient" />
    <add name="Posts" connectionString="Data Source=127.0.0.1;initial catalog=PostDB;user id=myUser;password=myPassword" providerName="System.Data.EntityClient" />
  </connectionStrings>
  <appSettings>
    <add key="MyUrl" value="http://localhost:50634" />
    <add key="MyService.Api" value="http://localhost:10424" />
  </appSettings>
</configuration>
```

Target File (prod_app.config) :

```xml
<?xml version="1.0" encoding="utf-8"?>
<configuration>
  <startup>
    <supportedRuntime version="v4.0" sku=".NETFramework,Version=v4.5" />
  </startup>
  <connectionStrings>
    <add name="Users" connectionString="Data Source=203.1.1.1;initial catalog=UserDB;user id=myUser;password=myPassword" providerName="System.Data.EntityClient" />
    <add name="Posts" connectionString="Data Source=203.1.1.1;initial catalog=PostDB;user id=myUser;password=myPassword" providerName="System.Data.EntityClient" />
  </connectionStrings>
  <appSettings>
    <add key="MyUrl" value="http://MyAmazingWebsite.com" />
    <add key="MyService.Api" value="http://MyAmazingWebsite.com/Api" />
  </appSettings>
</configuration>
```

Patch File (app.release.config) :

```xml
<configuration xmlns:xdt="http://schemas.microsoft.com/XML-Document-Transform">
  <connectionStrings>
    <add name="Users" xdt:Locator="Match(name)" connectionString="Data Source=203.1.1.1;initial catalog=UserDB;user id=myUser;password=myPassword" xdt:Transform="SetAttributes(connectionString)" />
    <add name="Posts" xdt:Locator="Match(name)" connectionString="Data Source=203.1.1.1;initial catalog=PostDB;user id=myUser;password=myPassword" xdt:Transform="SetAttributes(connectionString)" />
  </connectionStrings>
  <appSettings>
    <add key="MyUrl" xdt:Locator="Match(key)" value="http://MyAmazingWebsite.com" xdt:Transform="SetAttributes(value)" />
    <add key="MyService.Api" xdt:Locator="Match(key)" value="http://MyAmazingWebsite.com/Api" xdt:Transform="SetAttributes(value)" />
  </appSettings>
</configuration>
```

## Caveats

- The generated XDT transform may not have the most optimal values for the xdt:Locator and xdt:Transform attributes. I recommend only using this output as a starting-point for your transforms.

- The XML comparison algorithm used (XDiff) does an unordered comparison of XML nodes, so changes to child elements' position within the same parent will be ignored.<|MERGE_RESOLUTION|>--- conflicted
+++ resolved
@@ -1,16 +1,9 @@
 # FatAntelope
 
-<<<<<<< HEAD
-A tool for generating an XDT transform (Micrsoft XML Document Transform) from two .config files.
-Useful for creating transforms for existing production web.config or app.config files.
-
-![FatAntelope](banner.jpg) Json.NET#
-=======
-A tool for generating an XDT transform (Microsoft XML Document Transform) from two .config files.
+A tool for comparing two .config giles and generating an XDT transform (Microsoft XML Document Transform).
 Useful for creating transforms for existing production web.config or app.config files.
 
 ![FatAntelope](banner.jpg)
->>>>>>> 135c2934
 
 ## How it works
 
